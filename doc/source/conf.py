# Configuration file for the Sphinx documentation builder.
#
# This file only contains a selection of the most common options. For a full
# list see the documentation:
# https://www.sphinx-doc.org/en/master/usage/configuration.html

# -- Path setup --------------------------------------------------------------

# If extensions (or modules to document with autodoc) are in another directory,
# add these directories to sys.path here. If the directory is relative to the
# documentation root, use os.path.abspath to make it absolute, like shown here.
#
import os
import sys
# sys.path.insert(0, os.path.abspath('.'))
sys.path.append(os.path.abspath('./ext'))


# -- Project information -----------------------------------------------------

project = 'jvconnected'
copyright = '2020, Matthew Reid'
author = 'Matthew Reid'

# The full version, including alpha/beta/rc tags
release = '0.0.1'


# -- General configuration ---------------------------------------------------

# Add any Sphinx extension module names here, as strings. They can be
# extensions coming with Sphinx (named 'sphinx.ext.*') or your custom
# ones.
extensions = [
    'sphinx.ext.autodoc',
    'sphinx.ext.napoleon',
    # 'sphinx.ext.autosummary',
    'sphinx.ext.viewcode',
    'sphinx.ext.intersphinx',
    'sphinx.ext.todo',
    'sphinx.ext.doctest',
<<<<<<< HEAD
    'doctest_ignore_output',
    'propertyobj',
    'builtinproperty',
    'eventobj',
=======
    'pydispatch_sphinx',
    'autodoc_qt',
>>>>>>> c6751ced
]
autodoc_member_order = 'bysource'
autodoc_default_options = {
    'show-inheritance':True,
}
autodoc_typehints = 'both'
autodoc_typehints_description_target = 'documented'

# Add any paths that contain templates here, relative to this directory.
templates_path = ['_templates']

# List of patterns, relative to source directory, that match files and
# directories to ignore when looking for source files.
# This pattern also affects html_static_path and html_extra_path.
exclude_patterns = []


# -- Options for HTML output -------------------------------------------------

# The theme to use for HTML and HTML Help pages.  See the documentation for
# a list of builtin themes.
#
html_theme = 'sphinx_rtd_theme'
html_theme_options = {
    'collapse_navigation':False,
}
html_css_files = [
    'css/custom.css',
]

# Add any paths that contain custom static files (such as style sheets) here,
# relative to this directory. They are copied after the builtin static files,
# so a file named "default.css" will overwrite the builtin "default.css".
html_static_path = ['_static']

intersphinx_mapping = {
    'python':('https://docs.python.org/', None),
    'pydispatch': ('https://python-dispatch.readthedocs.io/en/latest/', None),
    'tslumd': ('https://tslumd.readthedocs.io/en/latest/', None),
    'zeroconf':('https://python-zeroconf.readthedocs.io/en/latest/', None),
    'mido':('https://mido.readthedocs.io/en/latest/', None),
    'numpy':('https://numpy.org/doc/stable/', None),
    'PIL':('https://pillow.readthedocs.io/en/stable/', None),
    'PySide6':('https://doc.qt.io/qtforpython-6/', None),
}<|MERGE_RESOLUTION|>--- conflicted
+++ resolved
@@ -39,15 +39,9 @@
     'sphinx.ext.intersphinx',
     'sphinx.ext.todo',
     'sphinx.ext.doctest',
-<<<<<<< HEAD
     'doctest_ignore_output',
-    'propertyobj',
-    'builtinproperty',
-    'eventobj',
-=======
     'pydispatch_sphinx',
     'autodoc_qt',
->>>>>>> c6751ced
 ]
 autodoc_member_order = 'bysource'
 autodoc_default_options = {
