from __future__ import annotations
import typing as tp
from loguru import logger
import asyncio
from typing import List, Sequence, Optional

import mido
import rtmidi
from pydispatch import Dispatcher, Property, DictProperty, ListProperty

from jvconnected.utils import IOType
from jvconnected.interfaces import Interface
from jvconnected.interfaces.midi.aioport import InputPort, OutputPort
from jvconnected.interfaces.midi.mapped_device import MappedDevice
from jvconnected.interfaces.midi.mapper import MidiMapper

class ValidationError(Exception):
    pass

class MidiIO(Interface):
    """Midi interface handler
    """
    inport_names: tp.List[str] = ListProperty(copy_on_change=True)
    """list of input port names to use (as ``str``)"""

<<<<<<< HEAD
    Properties:
        inport_names (List[str]): list of input port names to use (as ``str``)
        outport_names (List[str]): list of output port names to use (as ``str``)
        inports (Dict[str, InputPort]): Mapping of :class:`~.aioport.InputPort`
            instances stored with the names as keys
        outports (Dict[str, OutputPort]): Mapping of :class:`~.aioport.OutputPort`
            instances stored with the names as keys
        mapped_devices (Dict[str, MappedDevice]): Mapping of
            :class:`~.mapped_device.MappedDevice` instances stored with
            the device id as keys
        device_channel_map (Dict[str, int]): Mapping of Midi channel assignments
            using the :attr:`device_id <jvconnected.config.DeviceConfig.id>`
            as keys and Midi channel as values
        channel_device_map (Dict[int, str]): Mapping of Midi channel assignments
            using the Midi channel as keys and
            :attr:`device_id <jvconnected.config.DeviceConfig.id>` as values

    :Events:

        .. event:: port_state(io_type: jvconnected.utils.IOType, name: str, state: bool)
=======
    outport_names: tp.List[str] = ListProperty(copy_on_change=True)
    """list of output port names to use (as ``str``)"""
>>>>>>> c6751ced

    inports: tp.Dict[str, InputPort] = DictProperty()
    """Mapping of :class:`~.aioport.InputPort` instances stored with their
    :attr:`~.aioport.Input.name` as keys
    """

    outports: tp.Dict[str, OutputPort] = DictProperty()
    """Mapping of :class:`~.aioport.OutputPort` instances stored with their
    :attr:`~.aioport.OutputPort.name` as keys
    """

    mapped_devices: tp.Dict[str, 'jvconnected.interfaces.midi.mapped_device.MappedDevice'] = DictProperty()
    """Mapping of :class:`~.mapped_device.MappedDevice` instances stored with
    the device id as keys
    """
<<<<<<< HEAD
    inport_names = ListProperty(copy_on_change=True)
    outport_names = ListProperty(copy_on_change=True)
    inports = DictProperty()
    outports = DictProperty()
    mapped_devices = DictProperty()
    device_channel_map = DictProperty()
    channel_device_map = DictProperty()
=======

>>>>>>> c6751ced
    mapper = Property()

    def port_state(self, io_type: IOType, name: str, state: bool):
        """Fired when a port is added or removed using one of :meth:`add_input`,
        :meth:`add_output`, :meth:`remove_input`, :meth:`remove_output`.
        """

    interface_name = 'midi'
    _events_ = ['port_state']
    def __init__(self):
        super().__init__()
        self._consume_tasks = {}
        self._reading_config = False
        self._device_map_lock = asyncio.Lock()
        self._port_lock = asyncio.Lock()
        self._refresh_event = asyncio.Event()
        self._refresh_task = None
        self.mapper = MidiMapper()
        self.bind_async(
            self.loop,
            inport_names=self.on_inport_names,
            outport_names=self.on_outport_names,
        )
        self.bind(config=self.read_config)

    @classmethod
    def get_available_inputs(cls) -> List[str]:
        """Get all detected input port names
        """
        return mido.get_input_names()

    @classmethod
    def get_available_outputs(cls) -> List[str]:
        """Get all detected output port names
        """
        return mido.get_output_names()

    async def set_engine(self, engine: 'jvconnected.engine.Engine'):
        if engine is self.engine:
            return
        await super().set_engine(engine)
        await self.automap_engine_devices()
        engine.bind_async(self.loop, devices=self.automap_engine_devices)

    async def automap_engine_devices(self, *args, **kwargs):
        """Map the engine's devices by index
        """
        config = self.engine.config
        coros = set()
        config_update = False
        async with self._device_map_lock:
            for conf_device in config.indexed_devices.values():
                device_id = conf_device.id
                device_index = conf_device.device_index
                if device_index > 15:
                    break
                device = self.engine.devices.get(device_id)
                mapped_device = self.mapped_devices.get(device_id)

                if device is None:
                    if mapped_device is not None:
                        self._unmap_device(device_id)
                        config_update = True
                elif mapped_device is None:
                    mapped_device = await self.map_device(device, send_all_parameters=False)
                    coros.add(mapped_device.send_all_parameters())
                    config_update = True
                else:
                    assert device is mapped_device.device
            if config_update:
                self.update_config()
        if len(coros):
            await asyncio.gather(*coros)

    @logger.catch
    async def open(self):
        """Open any configured input and output ports and begin communication
        """
        if self.running:
            return
        logger.debug('MidiIO.open()')
        self.running = True
        await self.open_ports()
        self._refresh_task = asyncio.ensure_future(self.periodic_refresh())
        logger.success('MidiIO running')

    async def close(self):
        """Stop communication and close all input and output ports
        """
        if not self.running:
            return
        logger.debug('MidiIO.close()')
        self.running = False
        self._refresh_event.set()
        await self._refresh_task
        self._refresh_task = None
        await self.close_ports()
        logger.success('MidiIO stopped')

    async def open_ports(self):
        """Open any configured input and output ports.
        (Called by :meth:`open`)
        """
        for name in self.inport_names:
            await self.add_input(name)
        for name in self.outport_names:
            await self.add_output(name)

    async def close_ports(self):
        """Close all running input and output ports
        (Called by :meth:`close`)
        """
        coros = set()
        for port in self.inports.values():
            coros.add(port.close())
        for port in self.outports.values():
            coros.add(port.close())
        await asyncio.gather(*coros)

    async def add_input(self, name: str):
        """Add an input port

        The port name will be added to :attr:`inport_names` and stored in the
        :attr:`config`.

        If MidiIO is :attr:`running`, an instance of :class:`~.aioport.InputPort`
        will be created and added to :attr:`inports`.

        Arguments:
            name (str): The port name (as it appears in :meth:`get_available_inputs`)

        """
        async with self._port_lock:
            logger.info(f'add_input: {name}')
            if name not in self.inport_names:
                self.inport_names.append(name)
            if name in self.inports:
                raise ValueError(f'Input "{name}" already open')
            port = InputPort(name)
            logger.debug(f'port: {port}')
            self.inports[name] = port
            port.bind_async(self.loop, running=self.on_inport_running)
            if self.running:
                try:
                    await port.open()
                except rtmidi.SystemError as exc:
                    await port.close()
                    del self.inports[name]
                    logger.exception(exc)
                    return
        self.emit('port_state', IOType.INPUT, name, True)

    async def add_output(self, name: str):
        """Add an output port

        The port name will be added to :attr:`outport_names` and stored in the
        :attr:`config`.

        If MidiIO is :attr:`running`, an instance of :class:`~.aioport.OutputPort`
        will be created and added to :attr:`outports`.

        Arguments:
            name (str): The port name (as it appears in :meth:`get_available_outputs`)

        """
        async with self._port_lock:
            if name not in self.outport_names:
                self.outport_names.append(name)
            if self.running:
                if name in self.outports:
                    raise ValueError(f'Output "{name}" already open')
                port = OutputPort(name)
                logger.debug(f'port: {port}')
                self.outports[name] = port
                try:
                    await port.open()
                except rtmidi.SystemError as exc:
                    await port.close()
                    del self.outports[name]
                    logger.exception(exc)
                    return
        self.emit('port_state', IOType.OUTPUT, name, True)

    async def close_inport(self, name: str):
        port = self.inports[name]
        port.unbind(self)
        await port.close()
        task = self._consume_tasks.get(name)
        if task is not None:
            await task
            del self._consume_tasks[name]

    async def remove_input(self, name: str):
        """Remove an input port from :attr:`inports` and :attr:`inport_names`

        If the port exists in :attr:`inports`, it will be closed and removed.

        Arguments:
            name (str): The port name

        """
        async with self._port_lock:
            if name in self.inports:
                await self.close_inport(name)
                del self.inports[name]
            if name in self.inport_names:
                self.inport_names.remove(name)
        self.emit('port_state', IOType.INPUT, name, False)

    async def remove_output(self, name: str):
        """Remove an output port from :attr:`outports` and :attr:`outport_names`

        If the port exists in :attr:`outports`, it will be closed and removed.

        Arguments:
            name (str): The port name

        """
        async with self._port_lock:
            if name in self.outports:
                port = self.outports[name]
                await port.close()
                del self.outports[name]
            if name in self.outport_names:
                self.outport_names.remove(name)
        self.emit('port_state', IOType.OUTPUT, name, False)

    @logger.catch
    async def periodic_refresh(self):
        while self.running:
            try:
                r = await asyncio.wait_for(self._refresh_event.wait(), 30)
            except asyncio.TimeoutError:
                r = False
            if r:
                break
            coros = set()
            for mapped_device in self.mapped_devices.values():
                coros.add(mapped_device.send_all_parameters())
            if len(coros):
                logger.debug('refreshing midi data')
                await asyncio.gather(*coros)

    @logger.catch
    async def consume_incoming_messages(self, port: InputPort):
        while self.running and port.running:
            msgs = await port.receive_many(timeout=.5)
            if msgs is None:
                continue
            logger.opt(lazy=True).debug(
                '{x}', x=lambda: '\n'.join([f'MIDI rx: {msg}' for msg in msgs])
            )
            coros = set()
            for device in self.mapped_devices.values():
                coros.add(device.handle_incoming_messages(msgs))
            if len(coros):
                await asyncio.gather(*coros)

    async def send_message(self, msg: mido.messages.messages.BaseMessage):
        """Send a message to all output ports in :attr:`outports`

        Arguments:
            msg: The :class:`Message <mido.Message>` to send

        """
        coros = set()
        for port in self.outports.values():
            if port.running:
                coros.add(port.send(msg))
        if len(coros):
            await asyncio.gather(*coros)
            logger.opt(lazy=True).debug(f'MIDI tx: {msg}')

    async def send_messages(self, msgs: Sequence[mido.Message]):
        """Send a message to all output ports in :attr:`outports`

        Arguments:
            msgs: A sequence of :class:`Messages <mido.Message>` to send

        """
        coros = set()
        for port in self.outports.values():
            if port.running:
                coros.add(port.send_many(*msgs))
        if len(coros):
            await asyncio.gather(*coros)
            logger.opt(lazy=True).debug(
                '{x}', x=lambda: '\n'.join([f'MIDI tx: {msg}' for msg in msgs])
            )

    @logger.catch
    async def map_device(
        self,
        device: 'jvconnected.device.Device',
        send_all_parameters: bool = True,
        midi_channel: Optional[int] = None
    ) -> MappedDevice:
        """Connect a :class:`jvconnected.device.Device` to a :class:`.mapped_device.MappedDevice`

        The Midi channel used for the device is retreived from the :attr:`config`
        if available. If no channel assignment was found, the next available
        channel is used and saved in the :attr:`config`.

        Arguments:
            device: The :class:`~jvconnected.device.Device` to map
            send_all_parameters (bool, optional): If True, send all current
                parameter values once the device is mapped. Default is True
            midi_channel (int, optional): The Midi channel to use for
                the device (from 0 to 15). If not provided, the channel is
                assigned automatically using :meth:`get_midi_channel_for_device`

        Raises:
            ValidationError: If *midi_channel* was provided and already in use
            ValueError: If there are no Midi channels available

        """
        device_id = device.id
        assert device_id not in self.mapped_devices
        if midi_channel is None:
            midi_channel = self.get_midi_channel_for_device(device_id)
        self.validate_device_channel(device_id, midi_channel)

        m = MappedDevice(self, midi_channel, device, self.mapper)
        self.mapped_devices[device_id] = m
        await self._assign_device_channel(device_id, midi_channel)
        if send_all_parameters:
            await m.send_all_parameters()
        logger.debug(f'mapped device: {m} to midi channel {midi_channel}')
        return m

    @logger.catch
    async def unmap_device(self, device_id: str, unassign_channel: bool = False):
        """Unmap a device

        Arguments:
            device_id (str): The :attr:`id <jvconnected.config.DeviceConfig.id>`
                of the device to unmap
            unassign_channel (bool, optional): If True, removes the Midi channel
                assignment for the device and updates the saved config. If False
                (the default), only removes the :class:`~.mapped_device.MappedDevice`
                from :attr:`mapped_devices`.

        """
        logger.debug(f'unmap_device: {device_id}')
        async with self._device_map_lock:
            if device_id not in self.device_channel_map:
                return
            self._unmap_device(device_id, unassign_channel)
            self.update_config()

    def _unmap_device(self, device_id: str, unassign_channel: bool = False):
        if device_id in self.mapped_devices:
            # logger.debug(f'unmap device: {self.mapped_devices[device_id]}')
            del self.mapped_devices[device_id]
        if unassign_channel:
            midi_channel = self.device_channel_map[device_id]
            del self.channel_device_map[midi_channel]
            del self.device_channel_map[device_id]

    @logger.catch
    async def remap_device_channel(self, device_id: str, midi_channel: int):
        """Reassign the Midi channel for a device

        If the device is online, the existing :class:`~.mapped_device.MappedDevice`
        attached to it is reassigned as well.

        Arguments:
            device_id (str): The :attr:`id <jvconnected.config.DeviceConfig.id>`
                of the device
            midi_channel (int): The new Midi channel for the device

        Raises:
            ValidationError: If the given *midi_channel* is already in use

        """
        mapped_device = self.mapped_devices.get(device_id)
        logger.debug(f'remap_device: {device_id}, {midi_channel}, {mapped_device}')
        if mapped_device is not None:
            if mapped_device.midi_channel == midi_channel:
                return
            await self.unmap_device(device_id, unassign_channel=True)
        self.validate_device_channel(device_id, midi_channel)
        device = self.engine.devices.get(device_id)
        if device is not None:
            await self.map_device(device, midi_channel=midi_channel)
        else:
            await self._assign_device_channel(device_id, midi_channel)

    def get_midi_channel_for_device(self, device_id: str) -> int:
        """Get the assigned Midi channel for a device or next one available

        If the :attr:`device_id <jvconnected.config.DeviceConfig.id>` exists
        in the :attr:`config`, it is used. If no assignment exists, the next
        available channel is returned.

        Raises:
            ValueError: If there are no available channels

        """
        chan = self.device_channel_map.get(device_id)
        if chan is not None:
            return chan
        all_channels = set(range(16))
        in_use = set(self.channel_device_map.keys())
        available = all_channels - in_use
        if not len(available):
            raise ValueError('No Midi channel available')
        return min(available)

    def validate_device_channel(self, device_id: str, midi_channel: int) -> None:
        if midi_channel < 0 or midi_channel > 15:
            raise ValidationError('Midi channel out of range')
        if midi_channel in self.channel_device_map:
            if self.channel_device_map[midi_channel] != device_id:
                raise ValidationError(f'Channel {midi_channel} already assigned')

    async def _assign_device_channel(self, device_id: str, midi_channel: int):
        assert len(device_id)
        # self.validate_device_channel(device_id, midi_channel)
        if midi_channel in self.channel_device_map:
            assert self.channel_device_map[midi_channel] == device_id
        else:
            self.channel_device_map[midi_channel] = device_id
        if device_id in self.device_channel_map:
            assert self.device_channel_map[device_id] == midi_channel
        else:
            self.device_channel_map[device_id] = midi_channel
        if not self._device_map_lock.locked():
            async with self._device_map_lock:
                self.update_config()

    async def on_engine_running(self, instance, value, **kwargs):
        if instance is not self.engine:
            return
        if value:
            if not self.running:
                await self.open()
        else:
            await self.close()

    def update_config(self, *args, **kwargs):
        """Update the :attr:`config` with current state
        """
        if self._reading_config:
            return
        d = self.get_config_section()
        if d is None:
            return
        d['inport_names'] = self.inport_names.copy()
        d['outport_names'] = self.outport_names.copy()
        d['device_channel_map'] = self.device_channel_map.copy()

    def read_config(self, *args, **kwargs):
        d = self.get_config_section()
        if d is None:
            return
        self._reading_config = True
        for attr in ['inport_names', 'outport_names']:
            conf_val = d.get(attr, [])
            prop_val = getattr(self, attr)
            if conf_val == prop_val:
                continue
            setattr(self, attr, conf_val.copy())
        conf_val = d.get('device_channel_map', {})
        if conf_val != self.device_channel_map:
            self.device_channel_map = conf_val.copy()
            self.channel_device_map = {v:k for k,v in conf_val.items()}
        self._reading_config = False

    async def on_inport_names(self, instance, value, **kwargs):
        self.update_config()
        # if not self.running:
        #     return
        # if self._port_lock.locked():
        #     return
        # old = kwargs['old']
        # new_values = set(old) - set(value)
        # removed_values = set(value) - set(old)
        # logger.info(f'on_inport_names: {value}, new_values: {new_values}, removed_values: {removed_values}')
        # for name in removed_values:
        #     if name in self.inports:
        #         await self.remove_input(name)
        # for name in new_values:
        #     if name not in self.inports:
        #         await self.add_input(name)

    async def on_outport_names(self, instance, value, **kwargs):
        self.update_config()
        # if not self.running:
        #     return
        # old = kwargs['old']
        # new_values = set(old) - set(value)
        # removed_values = set(value) - set(old)
        # for name in removed_values:
        #     if name in self.outports:
        #         await self.remove_output(name)
        # for name in new_values:
        #     if name not in self.outports:
        #         await self.add_output(name)
        # self.update_config()

    async def on_inport_running(self, port, value, **kwargs):
        logger.debug(f'{self}.on_inport_running({port}, {value})')
        if port is not self.inports.get(port.name):
            return
        if value:
            logger.debug(f'starting consume task for {port}')
            assert port.name not in self._consume_tasks
            task = asyncio.ensure_future(self.consume_incoming_messages(port))
            self._consume_tasks[port.name] = task
            logger.debug(f'consume task running for {port}')
        else:
            logger.debug(f'stopping consume task for {port}')
            task = self._consume_tasks.get(port.name)
            if task is not None:
                await task
                del self._consume_tasks[port.name]<|MERGE_RESOLUTION|>--- conflicted
+++ resolved
@@ -2,7 +2,7 @@
 import typing as tp
 from loguru import logger
 import asyncio
-from typing import List, Sequence, Optional
+from typing import List, Dict, Sequence, Optional
 
 import mido
 import rtmidi
@@ -23,31 +23,8 @@
     inport_names: tp.List[str] = ListProperty(copy_on_change=True)
     """list of input port names to use (as ``str``)"""
 
-<<<<<<< HEAD
-    Properties:
-        inport_names (List[str]): list of input port names to use (as ``str``)
-        outport_names (List[str]): list of output port names to use (as ``str``)
-        inports (Dict[str, InputPort]): Mapping of :class:`~.aioport.InputPort`
-            instances stored with the names as keys
-        outports (Dict[str, OutputPort]): Mapping of :class:`~.aioport.OutputPort`
-            instances stored with the names as keys
-        mapped_devices (Dict[str, MappedDevice]): Mapping of
-            :class:`~.mapped_device.MappedDevice` instances stored with
-            the device id as keys
-        device_channel_map (Dict[str, int]): Mapping of Midi channel assignments
-            using the :attr:`device_id <jvconnected.config.DeviceConfig.id>`
-            as keys and Midi channel as values
-        channel_device_map (Dict[int, str]): Mapping of Midi channel assignments
-            using the Midi channel as keys and
-            :attr:`device_id <jvconnected.config.DeviceConfig.id>` as values
-
-    :Events:
-
-        .. event:: port_state(io_type: jvconnected.utils.IOType, name: str, state: bool)
-=======
     outport_names: tp.List[str] = ListProperty(copy_on_change=True)
     """list of output port names to use (as ``str``)"""
->>>>>>> c6751ced
 
     inports: tp.Dict[str, InputPort] = DictProperty()
     """Mapping of :class:`~.aioport.InputPort` instances stored with their
@@ -63,17 +40,18 @@
     """Mapping of :class:`~.mapped_device.MappedDevice` instances stored with
     the device id as keys
     """
-<<<<<<< HEAD
-    inport_names = ListProperty(copy_on_change=True)
-    outport_names = ListProperty(copy_on_change=True)
-    inports = DictProperty()
-    outports = DictProperty()
-    mapped_devices = DictProperty()
-    device_channel_map = DictProperty()
-    channel_device_map = DictProperty()
-=======
-
->>>>>>> c6751ced
+
+    device_channel_map: Dict[str, int] = DictProperty()
+    """Mapping of :class:`~.mapped_device.MappedDevice` instances
+    stored with the device id as keys
+    """
+
+    channel_device_map: Dict[int, str] = DictProperty()
+    """Mapping of Midi channel assignments using the Midi channel
+    as keys and :attr:`device_id <jvconnected.config.DeviceConfig.id>`
+    as values
+    """
+
     mapper = Property()
 
     def port_state(self, io_type: IOType, name: str, state: bool):
